[package]
name = "deadpool-sqlite"
version = "0.6.0"
edition = "2018"
resolver = "2"
authors = ["Michael P. Jung <michael.jung@terreon.de>"]
description = "Dead simple async pool for rusqlite"
keywords = ["async", "database", "pool", "sqlite"]
license = "MIT OR Apache-2.0"
repository = "https://github.com/bikeshedder/deadpool"
readme = "README.md"

[package.metadata.docs.rs]
all-features = true
rustdoc-args = ["--cfg", "docsrs"]

[features]
default = ["rt_tokio_1"]
rt_tokio_1 = ["deadpool/rt_tokio_1"]
rt_async-std_1 = ["deadpool/rt_async-std_1"]
serde = ["deadpool/serde", "serde_1"]

[dependencies]
<<<<<<< HEAD
deadpool = { path = "../", version = "0.9.1", default-features = false, features = ["managed"] }
deadpool-sync = { path = "../sync", version = "0.1" }
rusqlite = "0.29"
serde_1 = { package = "serde", version = "1.0", features = ["derive"], optional = true }
=======
deadpool = { path = "../", version = "0.10.0", default-features = false, features = [
    "managed",
] }
deadpool-sync = { path = "../sync", version = "0.1.1" }
rusqlite = "0.28"
serde_1 = { package = "serde", version = "1.0", features = [
    "derive",
], optional = true }
>>>>>>> be36014a

[dev-dependencies]
config = { version = "0.13", features = ["json"] }
dotenv = "0.15"
tokio = { version = "1.0", features = ["macros", "rt-multi-thread"] }<|MERGE_RESOLUTION|>--- conflicted
+++ resolved
@@ -21,21 +21,14 @@
 serde = ["deadpool/serde", "serde_1"]
 
 [dependencies]
-<<<<<<< HEAD
-deadpool = { path = "../", version = "0.9.1", default-features = false, features = ["managed"] }
-deadpool-sync = { path = "../sync", version = "0.1" }
-rusqlite = "0.29"
-serde_1 = { package = "serde", version = "1.0", features = ["derive"], optional = true }
-=======
 deadpool = { path = "../", version = "0.10.0", default-features = false, features = [
     "managed",
 ] }
 deadpool-sync = { path = "../sync", version = "0.1.1" }
-rusqlite = "0.28"
+rusqlite = "0.29"
 serde_1 = { package = "serde", version = "1.0", features = [
     "derive",
 ], optional = true }
->>>>>>> be36014a
 
 [dev-dependencies]
 config = { version = "0.13", features = ["json"] }
